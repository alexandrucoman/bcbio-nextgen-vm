--- conflicted
+++ resolved
@@ -40,11 +40,7 @@
     dmounts = []
     if cmd_args.get("sample_config"):
         with open(cmd_args["sample_config"]) as in_handle:
-<<<<<<< HEAD
-            _, dmounts = mounts.update_config(yaml.load(in_handle), None, cmd_args["fcdir"])
-=======
             _, dmounts = mounts.update_config(yaml.load(in_handle), cmd_args["fcdir"])
->>>>>>> bf4f9e48
     datadir, fn_args = reconstitute.prep_datadir(cmd_args["pack"], fn_args)
     if "orig_systemconfig" in cmd_args:
         orig_sconfig = _get_system_configfile(cmd_args["orig_systemconfig"], datadir)
@@ -95,14 +91,10 @@
     """Retrieve system configuration file from input or default directory.
     """
     if systemconfig:
-<<<<<<< HEAD
-        return systemconfig
-=======
         if not os.path.isabs(systemconfig):
             return os.path.normpath(os.path.join(os.getcwd(), systemconfig))
         else:
             return systemconfig
->>>>>>> bf4f9e48
     else:
         return os.path.join(datadir, "galaxy", "bcbio_system.yaml")
 
